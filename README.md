--- conflicted
+++ resolved
@@ -17,25 +17,6 @@
 <br/>
 
 ## For developers using Flutter 3.24+
-<<<<<<< HEAD
-
-If your project uses Flutter 3.24.0 or later, we recommend using the pre-release versions named `1.0.0-f324.x.x.x`. While you can still use the non-pre-release versions (e.g., `0.9.4`) with Flutter 3.24+, you may encounter issues related to the `PopScope` widget due to a breaking change in Flutter 3.24. There are no functional or API differences between the pre-release and non-pre-release versions, except that the pre-release versions require Flutter 3.24.0 or later.
-
-```yaml
-dependencies:
-  # For projects that uses the pre-release versions (requires Flutter 3.24+)
-  smooth_sheets: ^1.0.0-f324.0.9.4
-  # For projects that uses the non-pre-release versions
-  smooth_sheets: ^0.9.4
-```
-
-<details>
-<summary>Background</summary>
-
-This package previously used the `Route.onPopInvoked` method to invoke `PopScope.onPopInvoked` callbacks when users performed a swipe-to-dismiss gesture. However, these methods were deprecated in Flutter 3.24.0 as part of a [breaking change](https://docs.flutter.dev/release/breaking-changes/popscope-with-result) related to the `PopScope` widget. The problem is that `ModalRoute.onPopInvoked`, which was an override of `Route.onPopInvoked` and where `PopScope.onPopInvoked` callbacks were actually invoked, was removed. As a result, the `PopScope.onPopInvoked` callback is no longer invoked in Flutter 3.24+. These changes led to issues such as [#233](https://github.com/fujidaiti/smooth_sheets/issues/233).
-
-The only possible solution was to replace `Route.onPopInvoked` with `Route.onPopInvokedWithResult`, which was introduced in Flutter 3.24.0. However, migrating to the new API would require increasing the lower bound of the SDK constraint to 3.24.0. For those using an SDK version lower than 3.24, this change would be a significant breaking change. Ultimately, we decided to publish different versions for different SDK constraints to maintain backward compatibility.
-=======
 
 If your project uses Flutter 3.24.0 or later, we recommend using the pre-release versions
 named `1.0.0-f324.x.x.x`. While you can still use the non-pre-release versions (e.g., `0.9.4`) with
@@ -68,7 +49,6 @@
 the lower bound of the SDK constraint to 3.24.0. For those using an SDK version lower than 3.24,
 this change would be a significant breaking change. Ultimately, we decided to publish different
 versions for different SDK constraints to maintain backward compatibility.
->>>>>>> 0097853a
 </details>
 
 <br/>
