--- conflicted
+++ resolved
@@ -1,10 +1,6 @@
 name: smooth_sheets
 description: Sheet widgets with smooth motion and great flexibility. Also supports nested navigation in both imperative and declarative ways.
-<<<<<<< HEAD
 version: 1.0.0-f324.0.10.0
-=======
-version: 0.10.0
->>>>>>> 6900149f
 repository: https://github.com/fujidaiti/smooth_sheets
 screenshots:
   - description: Practical examples of smooth_sheets.
