--- conflicted
+++ resolved
@@ -646,12 +646,8 @@
   /// With `SwipeDismissSensitivity(dismissalOffset: SheetOffset(0.4))`, the sheet
   /// will dismiss if 40% or less of the sheet is visible when the drag ends.
   ///
-<<<<<<< HEAD
-  ///// With `SwipeDismissSensitivity(dismissalOffset: SheetOffset.absolute(200))`,
-=======
   // ignore: lines_longer_than_80_chars
   /// With `SwipeDismissSensitivity(dismissalOffset: SheetOffset.absolute(200))`,
->>>>>>> cedbc86f
   /// the sheet will dismiss if 200 pixels or less of the sheet is
   /// visible when the drag ends.
   ///
